--- conflicted
+++ resolved
@@ -161,15 +161,9 @@
         }
         // Otherwise, report a missing block that connects it to the current network
         else {
-<<<<<<< HEAD
-            // Insert as a single-block orphan
-            insert_orphan(&mut self.orphans, vec![block.clone()])?;
-            Err(NextBlockErr::MissingParent {
-                    block_parent_idx: block.idx - 1,
-                    block_parent_hash: block.prev_hash
-            })
-=======
             if block.idx > 0 {
+                // Insert as a single-block orphan
+                insert_orphan(&mut self.orphans, vec![block.clone()])?;
                 Err(NextBlockErr::MissingParent {
                         block_parent_idx: block.idx - 1,
                         block_parent_hash: block.prev_hash
@@ -178,7 +172,6 @@
             else { // block.idx == 0 && not in main chain or forks
                 Err(NextBlockErr::UnrelatedGenesis { genesis_hash: block.hash })
             }
->>>>>>> 6a5c8ffb
         }
     }
 
@@ -218,7 +211,7 @@
         Block::validate_blocks(fork)?;
         let first_block = fork.first().unwrap();
         if first_block.idx == 0 {
-            return Err(NextBlockErr::DifferentGenesis { block_idx: first_block.idx, block_hash: first_block.hash.clone() })
+            return Err(NextBlockErr::UnrelatedGenesis { genesis_hash: first_block.hash.clone() })
         }
         if let Some(forkpoint) = self.lookup_block_hash( &first_block.prev_hash) {
             Block::validate_child(forkpoint, first_block)?;
