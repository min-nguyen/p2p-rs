/*
    *Chain*:
    - Chain internals, a safe wrapper that manages a main chain and a hashmap of forks.
    - Methods for safely constructing, accessing, mining, extending, and validating a chain with respect to other blocks, chains, or forks.
*/

use serde::{Deserialize, Serialize};

use super::block::{Block::{self}, NextBlockResult, NextBlockErr};
use std::collections::HashMap;

#[derive(Clone, Debug, Serialize, Deserialize)]
pub struct Chain {
    main : Vec<Block>,
    // <fork point, <fork end hash, forked blocks>>
    forks: HashMap<String, HashMap<String, Vec<Block>>>,
}

impl Chain {
    // New chain with a single genesis block
    pub fn genesis() -> Self {
        Self { main : vec![Block::genesis()], forks : HashMap::new() }
    }

    // Safely construct a chain from a vector of blocks
    pub fn from_vec(blocks: Vec<Block>) -> Result<Chain, NextBlockErr> {
        let chain = Chain{main : blocks, forks : HashMap::new()};
        Self::validate_chain(&chain)?;
        Ok(chain)
    }

    pub fn to_vec(&self) -> Vec<Block> {
        self.main.clone()
    }

    pub fn last(&self) -> &Block {
        self.main.last().expect("Chain should always be non-empty")
    }

    pub fn len(&self) -> usize {
        self.main.len()
    }

    pub fn get(&self, idx: usize) -> Option<&Block> {
        self.main.get(idx)
    }

    pub fn find(&self, hash: &String) -> Option<&Block> {
        Block::find(&self.main, hash)
    }

    // Safe split off that ensures the main chain is always non-empty
    pub fn split_off(&mut self, len: usize) -> Option<Vec<Block>> {
        if len == 0 {
            None
        }
        else {
            let main_chain_len = self.len();
            Some(Block::split_off(&mut self.main, std::cmp::min(main_chain_len, len)))
        }
    }

    // Check if block is in any fork, returning the fork point, end hash, and fork
    pub fn find_fork_mut<'a>(&'a mut self, hash: &String)
        -> Option<(String, String, &'a mut Vec<Block>)> {
        // iterate through fork points
        for (fork_point, forks_from) in &mut self.forks {
            // iterate through forks from the fork point
            for (end_hash, fork) in forks_from {
                // iterate through blocks in the fork
                if let Some(_) = Block::find(fork, hash) {
                    return Some((fork_point.clone(), end_hash.clone(), fork))
                }
            }
        }
        None
    }

    pub fn handle_new_block(&mut self, block: Block) -> Result<NextBlockResult, NextBlockErr>{
        Block::validate_block(&block)?;

        // Search for the parent block in the main chain.
        if let Some(parent_block) = Block::find(&self.main, &block.prev_hash){

            Block::validate_child(parent_block, &block)?;

            // See if we can append the block to the main chain
            if self.last().hash == parent_block.hash {
                Block::push(&mut self.main, &block);
                Ok(NextBlockResult::ExtendedMain {
                        length: self.len(),
                        endpoint_idx: block.idx,
                        endpoint_hash: block.hash
                    })
            }
            // Otherwise attach a single-block fork to the main chain
            else {
                let new_fork = vec![block.clone()];
                let forks_from_parent = self.forks.entry(parent_block.hash.to_string()).or_insert(HashMap::new());
                forks_from_parent.insert(block.hash.to_string(), new_fork);

                Ok(NextBlockResult::NewFork {
                    length: 1,
                    forkpoint_idx: block.idx - 1,
                    forkpoint_hash: block.prev_hash,
                    endpoint_idx: block.idx,
                    endpoint_hash: block.hash
                })
            }
        }
        // Search for the parent block in the forks.
        else if let Some((  forkpoint,
                            endpoint,
                            fork)) = self.find_fork_mut( &block.prev_hash) {
            let parent_block = Block::find(fork, &block.prev_hash).unwrap();

            Block::validate_child(parent_block, &block)?;

            // If its parent was the last block in the fork, append the block to the fork
            if endpoint == parent_block.hash {
                // Update the endpoint_hash of the extended fork in the map.
                let extended_fork: &Vec<Block> = {
                    Block::push(fork, &block);
                    self.forks.entry(forkpoint.clone()).and_modify(|forks| {
                        let fork: Vec<Block> = forks.remove(&endpoint).expect("fork definitely exists.");
                        forks.insert(block.hash.clone(), fork.clone());
                    });
                    self.forks.get(&forkpoint).unwrap().get(&block.hash).unwrap()
                };
                // println!("Extending an existing fork");

                Ok(NextBlockResult::ExtendedFork {
                    length: extended_fork.len(),
<<<<<<< HEAD
                    forkpoint_idx: extended_fork.first().expect("fork is non-empty").idx - 1,
                    forkpoint_hash,
=======
                    forkpoint_idx: extended_fork.first().unwrap().idx - 1,
                    forkpoint_hash: forkpoint,
>>>>>>> cf0b684b
                    endpoint_idx: block.idx,
                    endpoint_hash: block.hash
                })
            }
            // Otherwise create a new direct fork from the main chain, whose prefix is a clone of an existing fork's, with
            else {
                // Truncate the fork until the block's parent, then push the new block on
                let new_fork: Vec<Block> = {
                    let mut fork_clone = fork.clone();
                    let _ = Block::split_off_until(&mut fork_clone, |b| b.hash == block.prev_hash);
                    Block::push(&mut fork_clone, &block);
                    fork_clone
                };
                // Insert the new fork into the map.
                self.forks.entry(forkpoint.clone()).and_modify(|forks: &mut HashMap<String, Vec<Block>>| {
                    forks.insert(block.hash.clone(), new_fork.clone());
                });

                Ok(NextBlockResult::NewFork {
                    length: new_fork.len(),
<<<<<<< HEAD
                    forkpoint_idx: new_fork.first().expect("fork is non-empty").idx - 1,
                    forkpoint_hash,
                    endpoint_idx : block.idx,
                    endpoint_hash : block.hash
=======
                    forkpoint_idx: new_fork.first().unwrap().idx - 1,
                    forkpoint_hash: forkpoint,
                    endpoint_idx: block.idx,
                    endpoint_hash: block.hash
>>>>>>> cf0b684b
                })
            }
        }
        else {
            Ok(NextBlockResult::MissingParent {
                block_idx: block.idx,
                block_parent_hash: block.prev_hash
            })
        }
    }

    // Mine a new valid block from given data
    pub fn mine_block(&mut self, data: &str) {
        let last_block: &Block = self.last();
        let new_block = Block::mine_block(last_block, data);
        Block::push(&mut self.main, &new_block)
    }

    pub fn show_forks(&self){
        for (forkpoint, forks_from) in self.forks.iter(){
            println!("Forks from {}", forkpoint);
            for (i, (_, fork)) in forks_from.iter().enumerate(){
                println!("Fork {}:", i);
                fork.iter().for_each(|block| println!("{}", block));
            }
        }
    }

    // Validate chain from head to tail, expecting it to begin at idx 0
    pub fn validate_chain(chain: &Chain) -> Result<(), NextBlockErr> {
        let first_block = chain.main.get(0).ok_or(NextBlockErr::EmptyChain)?;
        if first_block.idx != 0 {
            return Err( NextBlockErr::InvalidIndex { block_idx: first_block.idx, expected_idx: 0 });
        }
        Block::validate_blocks(&chain.main)
    }

    // Return a reference to the longest stored fork chain from head to tail, expecting it to begin at idx 0
    pub fn longest_fork<'a>(&'a self) -> Option<&'a Vec<Block>>{
        let longest_fork: Option<&'a Vec<Block>> = None;

        self.forks
                .values()
                .flat_map(|forks| forks.values())
                .fold(longest_fork,
                    |longest, current|
                    match longest {
                        Some(fork) if fork.len() >= current.len() => Some(fork),
                        _ => Some(current),
                    })
    }

    // Swap the main chain to a valid longer fork.
    pub fn sync_to_fork(&mut self, fork_point: &String, end_point: &String) -> Option<()>{
        let fork: &mut Vec<Block> = self.forks.get_mut(fork_point)?.get_mut(end_point)?;
        let main: &mut Vec<Block> = &mut self.main;
        // if the the main chain is shorter than the fork, swap its blocks from the forkpoint onwards
        if main.last().unwrap().idx  < fork.last().expect("fork must be non-empty").idx {
            // truncate the main chain to the forkpoint
            let main_suffix: Vec<Block> = Block::split_off_until(main, |b| b.hash == *fork_point);
            // append the fork to the truncated mainchain
            Block::append(main,  fork);
            // remove the fork from the fork pool
            self.forks.get_mut(fork_point)?.remove_entry(end_point)?;
            // insert the main chain as a new fork
            self.forks.get_mut(fork_point)?.insert(main_suffix.last().unwrap().hash.clone(), main_suffix);
        }
        Some (())
    }

    // Update the main chain to a remote valid longer  chain.
    pub fn choose_chain(&mut self, remote: &Chain) -> Result<ChooseChainResult, NextBlockErr> {
        match Self::validate_chain(&remote)  {
            Ok(_) => {
                if self.main.len() >= remote.main.len() {
                    println!("Remote chain's length {} is not longer than ours of length {}.",  remote.main.len(), self.main.len());
                    Ok(ChooseChainResult::ChooseMain { main_len: self.main.len(), other_len: remote.main.len() })
                } else {
                    *self = remote.clone();
                    Ok(ChooseChainResult::ChooseOther { main_len: self.main.len(), other_len: remote.main.len() })
                }
            }
            Err(e) => {
                Err(e)
            }
        }
    }
}

impl std::fmt::Display for Chain {
    fn fmt(&self, f: &mut std::fmt::Formatter) -> std::fmt::Result {
        for (_, block) in self.main.iter().enumerate() {
            writeln!(f, "{}", block )?;
        };
        Ok(())
    }
}

#[derive(Debug)]
pub enum ChooseChainResult {
    ChooseMain {
        main_len: usize,
        other_len: usize
    },
    ChooseOther {
        main_len: usize,
        other_len: usize
    }
}

impl std::fmt::Display for ChooseChainResult {
    fn fmt(&self, f: &mut std::fmt::Formatter) -> std::fmt::Result {
        match self {
            ChooseChainResult::ChooseMain { main_len, other_len   } => {
                write!(f, "Other chain length {} is not longer than main chain of length {}.", other_len, main_len)
            }
            ChooseChainResult::ChooseOther {  main_len,  other_len } => {
                write!(f, "Other chain length {} is longer than main chain of length {}.", other_len, main_len)
            }
        }
    }
}<|MERGE_RESOLUTION|>--- conflicted
+++ resolved
@@ -131,21 +131,16 @@
 
                 Ok(NextBlockResult::ExtendedFork {
                     length: extended_fork.len(),
-<<<<<<< HEAD
-                    forkpoint_idx: extended_fork.first().expect("fork is non-empty").idx - 1,
-                    forkpoint_hash,
-=======
                     forkpoint_idx: extended_fork.first().unwrap().idx - 1,
                     forkpoint_hash: forkpoint,
->>>>>>> cf0b684b
                     endpoint_idx: block.idx,
                     endpoint_hash: block.hash
                 })
             }
-            // Otherwise create a new direct fork from the main chain, whose prefix is a clone of an existing fork's, with
+            // Otherwise create a new direct fork from the main chain, cloning the prefix of an existing fork
             else {
                 // Truncate the fork until the block's parent, then push the new block on
-                let new_fork: Vec<Block> = {
+                let nested_fork: Vec<Block> = {
                     let mut fork_clone = fork.clone();
                     let _ = Block::split_off_until(&mut fork_clone, |b| b.hash == block.prev_hash);
                     Block::push(&mut fork_clone, &block);
@@ -153,22 +148,15 @@
                 };
                 // Insert the new fork into the map.
                 self.forks.entry(forkpoint.clone()).and_modify(|forks: &mut HashMap<String, Vec<Block>>| {
-                    forks.insert(block.hash.clone(), new_fork.clone());
+                    forks.insert(block.hash.clone(), nested_fork.clone());
                 });
 
                 Ok(NextBlockResult::NewFork {
-                    length: new_fork.len(),
-<<<<<<< HEAD
-                    forkpoint_idx: new_fork.first().expect("fork is non-empty").idx - 1,
-                    forkpoint_hash,
-                    endpoint_idx : block.idx,
-                    endpoint_hash : block.hash
-=======
-                    forkpoint_idx: new_fork.first().unwrap().idx - 1,
+                    length: nested_fork.len(),
+                    forkpoint_idx: nested_fork.first().unwrap().idx - 1,
                     forkpoint_hash: forkpoint,
                     endpoint_idx: block.idx,
                     endpoint_hash: block.hash
->>>>>>> cf0b684b
                 })
             }
         }
