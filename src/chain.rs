// /////////////////
//
// PoW Implementation
//
// Simple modelling of the PoW consensus mechanism
//    Every node in the network can add a block, storing data as a string, to the blockchain ledger by mining a valid block locally and then broadcasting that block. As long as it’s a valid block, each node will add the block to its chain and our piece of data become part of a decentralized network.
//
/////////////////

use chrono::{DateTime, Utc};
use log::info;
use serde::{Deserialize, Serialize};
use to_binary::BinaryString;

use super::cryptutil;

// number of leading zeros required for the hashed block for the block to be valid.
const DIFFICULTY_PREFIX: &str = "00";

/* Chain */
#[derive(Clone, Debug, Serialize, Deserialize)]
pub struct Chain (pub Vec<Block>);

// For validating full chains
#[derive(Debug)]
pub enum ChainErr {
    IsSuffix,                     // chain doesn't start from idx 0
    SubChainErr(NextBlockErr)     // error between two contiguous blocks in the chain
}

// For validating whether one block is a valid next block for another.
#[derive(Debug)]
pub enum NextBlockErr {
    InvalidBlock(BlockErr),      // error from block's self-validation
    BlockTooOld {
        block_idx: usize,
        current_idx: usize
    },                           // block is out-of-date
    DuplicateBlock {
        block_idx: usize
    },                           // competing block is a duplicate
    CompetingBlock {
        block_idx: usize,
        block_parent_hash: String
    },                           // competing block has same parent
    CompetingBlockInFork {
        block_idx: usize,
        block_parent_hash: String,
        current_parent_hash: String
    },                           // competing block has different parent, belonging to a fork (or different chain)
    NextBlockInFork {
        block_idx: usize,
        block_parent_hash: String,
        current_hash: String
    },                           // next block's parent doesn't match the current block, belonging to a fork (or different chain)
    BlockTooNew {
        block_idx: usize,
        current_idx: usize
    },                           // block is ahead by more than 1 block
    UnknownError,                // non-exhaustive case (should not happen)
}

#[derive(Debug)]
pub enum ForkSuffixErr {
    ForkSuffixStartsAtGenesis (
    ),                          // fork suffix's first block has index == 0
    ForkSuffixIncomplete {
        fork_head_idx : usize,
    },                          // fork suffix's first block's parent hash doesn't match any block in the current chain
    ForkSuffixInvalidSubChain (
        NextBlockErr
    ),                          // fork suffix doesn't form a valid chain
}

impl Chain {
    // New chain with a single genesis block
    pub fn new() -> Self {
        Self (vec![Block::genesis()])
    }

    pub fn get_current_block(&self) -> &Block {
        self.0.last().expect("chain must be non-empty")
    }

    pub fn get_block_by_idx(&self, idx: usize) -> Option<&Block> {
        self.0.get(idx)
    }

    pub fn get_block_by_hash(&self, hash: &String) -> Option<&Block> {
        self.0.iter().find(|b: &&Block| b.hash == *hash)
    }

    pub fn len(&self) -> usize {
        self.0.len()
    }

    // Mine a new valid block from given data, and extend the chain by it
    pub fn make_new_valid_block(&mut self, data: &str) {
        let current_block: &Block = self.get_current_block();
        let new_block: Block = Block::mine_block(current_block.idx + 1, data, &current_block.hash);
        self.try_push_block(&new_block).expect("returned mined block isn't valid")
    }

    // Try to append an arbitrary block
    pub fn try_push_block(&mut self, new_block: &Block) -> Result<(), NextBlockErr>{
        let current_block: &Block = self.get_current_block();
        Self::validate_next_block(current_block, &new_block)?;
        self.0.push(new_block.clone());
        Ok(())
    }

<<<<<<< HEAD
=======
    // Try to attach a fork (suffix of a full chain) to extend any compatible parent block in the current chain
    // Note: Can succeed even if resulting in a shorter chian.
>>>>>>> d460c9ad
    pub fn try_merge_fork(&mut self, fork_suffix: &mut Chain) -> Result<(), ForkSuffixErr>{
        if let Err(e) = Self::validate_subchain(&fork_suffix) {
            return Err(ForkSuffixErr::ForkSuffixInvalidSubChain(e))
        }

        let fork_suffix_head = fork_suffix.get_block_by_idx(0).expect("forked chain must be non-empty");
        if fork_suffix_head.idx == 0 {
            return Err(ForkSuffixErr::ForkSuffixStartsAtGenesis())
        }
        match self.get_block_by_hash(&fork_suffix_head.prev_hash) {
            Some(forkpoint) => {
                // if forkpoint starts at idx n, then keep the first n + 1 blocks
                self.0.truncate(forkpoint.idx + 1);
                self.0.append(&mut fork_suffix.0);
                Ok(())
            }
            // fork suffix's first block doesn't reference a block in the current chain.
            None => {
                Err(ForkSuffixErr::ForkSuffixIncomplete {fork_head_idx: fork_suffix_head.idx})
            }
        }
    }

    // validate entire chain from tail to head, ignoring the first block
    pub fn validate_chain(chain: &Chain) -> Result<(), ChainErr> {
        if chain.0.get(0).expect("chain must be non-empty").idx != 0 {
            return Err(ChainErr::IsSuffix)
        }
        Ok(())
    }

    // validate entire chain from tail to head, ignoring the first block
    pub fn validate_subchain(chain: &Chain) -> Result<(), NextBlockErr> {
        for i in 0..chain.0.len() - 1 {
            let curr: &Block = chain.0.get(i)
                .ok_or_else(|| NextBlockErr::UnknownError)?;
            let next: &Block = chain.0.get(i + 1)
                .ok_or_else(|| NextBlockErr::UnknownError)?;
            if let Err(e) = Self::validate_next_block(curr, next) {
                return Err(e);
            }
        }
        Ok(())
    }

    pub fn validate_next_block(current_block: &Block, block: &Block) -> Result<(), NextBlockErr> {
        // * check validity of block by itself
        if let Err(e) = Block::validate_block(block) {
            return Err(NextBlockErr::InvalidBlock(e));
        }

        // * check validity of block with respect to our chain
        //    1. if the block is out-of-date with our chain
        if block.idx < current_block.idx {
            return Err(NextBlockErr::BlockTooOld {
                block_idx: block.idx,
                current_idx: current_block.idx,
            });
        }
        //    2. if the block is up-to-date (i.e. competes) with our chain
        if block.idx == current_block.idx {
            //   a. competing block is a duplicate of ours
            if block.hash == current_block.hash {
                return Err(NextBlockErr::DuplicateBlock {
                    block_idx: block.idx,
                });
            }
            //   b. competing block is different and has the same parent
            //      - either ignore it, or store it temporarily and see if it can be used when receiving a block with idx + 1
            if block.prev_hash == current_block.prev_hash {
                return Err(NextBlockErr::CompetingBlock {
                    block_idx: block.idx,
                    block_parent_hash: block.prev_hash.clone(),
                });
            }
            //   c. competing block is different and has a different parent, indicating their chain has possibly forked
            //      - either ignore it, or store it temporarily and see if it can be used when receiving a block with idx + 2
            if block.prev_hash != current_block.prev_hash {
                return Err(NextBlockErr::CompetingBlockInFork {
                    block_idx: block.idx,
                    block_parent_hash: block.prev_hash.clone(),
                    current_parent_hash: current_block.prev_hash.clone(),
                });
            }
        }
        //   3. if the block is ahead-of-date of our chain by exactly 1 block
        if block.idx == current_block.idx + 1 {
            //  a. next block's parent does not match our current block.
            if block.prev_hash != current_block.hash {
                // hence, we need to either:
                //    i)  request an entirely new up-to-date chain (inefficient but simple)
                //    ii) back-track and recursively request all its ancestors until getting one that we can find in our chain -- if at all
                return Err(NextBlockErr::NextBlockInFork {
                    block_idx: block.idx,
                    block_parent_hash: block.prev_hash.clone(),
                    current_hash: current_block.hash.clone(),
                });
            } else {
                // we can safely extend the chain
                return Ok(());
            }
        }
        //    4. if the block is ahead-of-date of our chain by more than 1 block
        if block.idx > current_block.idx + 1 {
            // hence, we need to either:
            //    i)  request an entirely new up-to-date chain (inefficient but simple)
            //    ii) back-track and recursively request all its ancestors until getting one that we can find in our chain -- if at all
            return Err(NextBlockErr::BlockTooNew {
                block_idx: block.idx,
                current_idx: current_block.idx,
            });
        }

        Err(NextBlockErr::UnknownError)
    }

    // Choose the longest valid chain (defaulting to the local version). Returns true if chain was updated.
    pub fn sync_chain(&mut self, remote: &Chain) -> bool {
        match(Self::validate_chain(&self), Self::validate_chain(&remote))  {
            (Ok(()), Ok(())) => {
            if self.0.len() >= remote.0.len() {
                false
            } else {
                *self = remote.clone();
                true
            }
            },
            (Err(_), Ok(())) => false,
            (Ok(()), Err(_)) => {*self = remote.clone(); true},
            _ => panic!("local and remote chains both invalid")
        }
    }
}

impl std::fmt::Display for Chain {
    fn fmt(&self, f: &mut std::fmt::Formatter) -> std::fmt::Result {
        write!(f, "Chain {{\n")?;
        for block in &self.0 {
            write!(f, "\t{}\n", block)?
        };
        write!(f, "}}")
    }
}

/* Block
  Records some or all of the most recent data not yet validated by the network.
*/
#[derive(Clone, Debug, Serialize, Deserialize)]
pub struct Block {
    // position in the chain
    pub idx: usize,
    // core content
    pub data: String,
    // block creation time
    pub timestamp: i64,
    // reference to the previous block's hash
    pub prev_hash: String,
    // arbitrary value controlled by miner to find a valid block hash
    pub nonce: u64,
    // hash of the above
    pub hash: String,
}

#[derive(Debug)]
pub enum BlockErr {
    DifficultyCheckFailed {
        hash_binary: String,
        difficulty_prefix: String,
    },                             // Block's hash does not meet the difficulty target
    HashMismatch {
        stored_hash: String,
        computed_hash: String,
    },                             // Block's stored hash is inconsistent with its computed hash
}

impl Block {
  // Find a valid nonce and hash to construct a new block
  pub fn mine_block(idx: usize, data: &str, prev_hash: &String) -> Block {
        let now: DateTime<Utc> = Utc::now();
        info!("mining block for:\n
                Block {{ idx: {}, data: {}, timestamp: {}, prev_hash: {}, nonce: ?, hash: ? }}"
                , idx, data, now, prev_hash);

        let mut nonce: u64 = 0;
        loop {
            let hash: String
                = Self::compute_hash(idx, data, now.timestamp(), &prev_hash, nonce);
            let BinaryString(hash_bin)
                = BinaryString::from_hex(&hash).expect("can convert hex string to binary");

            if hash_bin.starts_with(DIFFICULTY_PREFIX) {
                info!(
                    "mine_block(): mined! \n nonce: {}, hash: {}, hash (bin repr): {}"
                    , nonce, hash, hash_bin
                );
                return Self { idx, data : data.to_string(), timestamp: now.timestamp(), prev_hash: prev_hash.clone(), nonce, hash  }
            }
            nonce += 1;
        }
    }

  // Genesis block, the very first block in a chain which never references any previous blocks.
  pub fn genesis() -> Block {
    let (idx, data, timestamp, prev_hash, nonce)
        = (0, "genesis".to_string(), Utc::now().timestamp(), cryptutil::encode_bytes_to_hex(&cryptutil::ZERO_U32), 0);
    let hash: String = Self::compute_hash(idx, &data, timestamp, &prev_hash, nonce);
    Block { idx, data, timestamp, prev_hash, nonce, hash }
  }

  // Compute the hex-string of a sha256 hash (i.e. a 32-byte array) of a block
  fn compute_hash (idx: usize, data: &str, timestamp: i64, prev_hash: &String, nonce: u64)  -> String {
        use sha2::{Sha256, Digest};

        // create a sha256 hasher instance
        let mut hasher: Sha256 = Sha256::new();

        // translate the block from a json value -> string -> byte array &[u8], used as input data to the hasher
        let block_json: serde_json::Value = serde_json::json!({
            "idx": idx,
            "data": data,
            "timestamp": timestamp,
            "prev_hash": prev_hash,
            "nonce": nonce
        });
        hasher.update(block_json.to_string().as_bytes());

        // retrieve hash result
        let hash : [u8; 32] = hasher
        .finalize() // Sha256 -> GenericArray<u8, U32>
        .into(); // GenericArray<u8, U32> -> [u8; 32].

        cryptutil::encode_bytes_to_hex(&hash)
    }

    // Validate a block as its own entity:
    pub fn validate_block(block: &Block) -> Result<(), BlockErr> {
        //    1. check if block's hash (in binary) has a valid number of leading zeros
        let BinaryString(hash_binary) = BinaryString::from_hex(&block.hash)
            .expect("Can convert hex string to binary");
        if !hash_binary.starts_with(DIFFICULTY_PREFIX) {
            return Err(BlockErr::DifficultyCheckFailed {
                hash_binary,
                difficulty_prefix: DIFFICULTY_PREFIX.to_string(),
            })
        }
        //    2. check if block's hash is indeed the correct hash of itself.
        let computed_hash = Self::compute_hash(
            block.idx,
            &block.data,
            block.timestamp,
            &block.prev_hash,
            block.nonce,
        );
        if block.hash != computed_hash {
            return Err(BlockErr::HashMismatch {
                stored_hash: block.hash.clone(),
                computed_hash,
            });
        }

        Ok(())
    }
}

impl std::fmt::Display for Block {
    fn fmt(&self, f: &mut std::fmt::Formatter) -> std::fmt::Result {
        write!(f, "Block {{\n\t idx: {}, \n\t data: {}, \n\t hash: {}, \n\t prev_hash: {}, \n\t timestamp: {}, \n\t nonce: {}}}"
                , self.idx, self.data, self.hash, self.prev_hash, DateTime::from_timestamp(self.timestamp, 0).expect("can convert timestamp"), self.nonce)
    }
}


/********  TESTS **********/

#[cfg(test)] // cargo test chain -- --nocapture
mod chain_tests {
<<<<<<< HEAD
    use crate::{chain::{BlockErr, NextBlockErr}, cryptutil::{debug, encode_bytes_to_hex, ZERO_U32}, Block, Chain};
=======
    use crate::{chain::{BlockErr, ChainErr, ForkSuffixErr, NextBlockErr}, cryptutil::{debug, encode_bytes_to_hex, ZERO_U32}, Block, Chain};
>>>>>>> d460c9ad

    /* tests for a block by itself  */
    #[test]
    fn test_invalid_block_difficulty_check() {
        let valid_block = Block::mine_block(1, "test", &Block::genesis().hash);

        let invalid_difficulty_prefix = Block {
            hash: hex::encode([255; 32]),
            ..valid_block.clone()
        };

        // Ensure that the block fails due to a difficulty check error
        assert!(matches!(
            Block::validate_block(&invalid_difficulty_prefix),
            Err(BlockErr::DifficultyCheckFailed { .. })
        ));
    }
    #[test]
    fn test_invalid_block_hash_mismatch() {
        let valid_block = Block::mine_block(1, "test", &Block::genesis().hash);

        let invalid_hash = Block {
            hash: encode_bytes_to_hex(ZERO_U32),
            ..valid_block.clone()
        };

        assert!(matches!(
            debug(Block::validate_block(&invalid_hash)),
            Err(BlockErr::HashMismatch { .. })
        ));
    }
    #[test]
    fn test_valid_block() {
        let valid_block = Block::mine_block(1, "test", &Block::genesis().hash);

        assert!(matches!(
            Block::validate_block(&valid_block),
            Ok(())
        ));
    }
    /* tests for extending a chain by a new proposed block */
    const CHAIN_LEN : usize = 5;
    const FORK_PREFIX_LEN : usize = 3;

    #[test]
    fn test_out_of_date_block() {
        let mut chain: Chain = Chain::new();
        for i in 1..CHAIN_LEN {
            chain.make_new_valid_block(&format!("block {}", i));
        }
        let out_of_date_block: Block = chain.get_block_by_idx(chain.get_current_block().idx - 1).unwrap().clone();

        assert!(matches!(
            debug(chain.try_push_block(&out_of_date_block)),
            Err(NextBlockErr::BlockTooOld { .. })
        ));
    }
    #[test]
    fn test_duplicate_block() {
        let mut chain: Chain = Chain::new();
        for i in 1..CHAIN_LEN{
            chain.make_new_valid_block(&format!("block {}", i));
        }
        let duplicate_block: Block = chain.get_current_block().clone();

        assert!(matches!(
            debug(chain.try_push_block(&duplicate_block)),
            Err(NextBlockErr::DuplicateBlock { .. })
        ));
    }
    #[test]
    fn test_competing_block() {
        let mut chain: Chain = Chain::new();
        for i in 1..CHAIN_LEN{
            chain.make_new_valid_block(&format!("block {}", i));
        }
        // mine an alternative block at the same position as the current one
        let competing_block: Block = Block::mine_block(
            chain.get_current_block().idx,
            "competing block at {}",
            &chain.get_current_block().prev_hash);

        assert!(matches!(
            debug(chain.try_push_block(&competing_block)),
            Err(NextBlockErr::CompetingBlock { .. })
        ));
    }
    #[test]
    fn test_competing_block_in_fork() {
        let mut chain: Chain = Chain::new();
        for i in 1..CHAIN_LEN{
            chain.make_new_valid_block(&format!("block {}", i));
        }

        let mut fork = Chain(chain.0.clone()[..FORK_PREFIX_LEN].to_vec());
        // make competing fork the same length as the current chain
        for i in 0..(CHAIN_LEN - FORK_PREFIX_LEN) {
            fork.make_new_valid_block(&format!("block {} in fork", i));
        }

        assert!(matches!(
            debug(chain.try_push_block(fork.get_current_block())),
            Err(NextBlockErr::CompetingBlockInFork { .. })
        ));
    }
    #[test]
    fn test_next_block_in_fork() {
        let mut chain: Chain = Chain::new();
        for i in 1..CHAIN_LEN {
            chain.make_new_valid_block(&format!("block {}", i));
        }

        let mut fork = Chain(chain.0.clone()[..FORK_PREFIX_LEN].to_vec());
        // make competing fork one block longer than the current chain
        for i in 0..(CHAIN_LEN - FORK_PREFIX_LEN) + 1 {
            fork.make_new_valid_block(&format!("block {} in fork", i));
        }

        assert!(matches!(
            debug(chain.try_push_block(fork.get_current_block())),
            Err(NextBlockErr::NextBlockInFork { .. })
        ));
    }
    #[test]
    fn test_too_ahead_of_date_block() {
        let mut chain: Chain = Chain::new();
        for i in 1..CHAIN_LEN {
            chain.make_new_valid_block(&format!("block {}", i));
        }

        // create a matching chain that is 2 blocks longer than the current chain
        let mut dup_chain: Chain = chain.clone();
        dup_chain.make_new_valid_block("next block in dup chain");
        dup_chain.make_new_valid_block("too-far-ahead block in dup chain");

        assert!(matches!(
            debug(chain.try_push_block(dup_chain.get_current_block())),
            Err(NextBlockErr::BlockTooNew { .. })
        ));
    }
    #[test]
    fn test_too_ahead_of_date_block_in_fork() {
        let mut chain: Chain = Chain::new();
        for i in 1..CHAIN_LEN {
            chain.make_new_valid_block(&format!("block {}", i));
        }

        let mut fork = Chain(chain.0.clone()[..FORK_PREFIX_LEN].to_vec());
        // make competing fork 2 blocks longer than the current chain
        for i in 0..(CHAIN_LEN - FORK_PREFIX_LEN) + 2 {
            fork.make_new_valid_block(&format!("block {} in fork", i));
        }

        assert!(matches!(
            debug(chain.try_push_block(fork.get_current_block())),
            Err(NextBlockErr::BlockTooNew { .. })
        ));
    }
    #[test]
    fn test_valid_next_block() {
        let mut chain: Chain = Chain::new();
        let current_block: Block = chain.get_current_block().clone();

        chain.make_new_valid_block(&format!("test next valid block"));
        let next_valid_block = chain.get_current_block();

        assert!(matches!(
            debug(Chain::validate_next_block(&current_block, &next_valid_block))
            , Ok(())));
    }
    #[test]
    fn test_valid_chain() {
        let mut chain: Chain = Chain::new();
        for i in 1 .. CHAIN_LEN {
          chain.make_new_valid_block(&format!("next valid block {}", i));
        }
        assert!(matches!(
            debug(Chain::validate_chain(&chain)),
            Ok(())));
    }
    #[test]
    fn test_valid_fork() {
        let mut chain: Chain = Chain::new();
        for i in 1..CHAIN_LEN {
            chain.make_new_valid_block(&format!("block {}", i));
        }

        let mut fork = Chain(chain.0.clone()[..FORK_PREFIX_LEN].to_vec());
        // make competing fork 2 blocks longer than the current chain
        for i in 0..(CHAIN_LEN - FORK_PREFIX_LEN) + 2 {
            fork.make_new_valid_block(&format!("block {} in fork", i));
        }

<<<<<<< HEAD
        // let fork_suffix = fork.0.drain(FORK_PREFIX_LEN);
        // let v = debug(chain.try_merge_fork(&mut fork));
        // assert!(matches!(
        //     debug(Chain::validate_new_block(&current_block, too_ahead_of_date_block_in_fork)),
        //     Err(NextBlockErr::BlockTooNew { .. })
        // ));
=======
        // strip the common prefix between the current chain and the forked chain
        let mut fork_suffix = {
            fork.0.drain(0 ..FORK_PREFIX_LEN);
            fork
        };

        println!("Chain : {}\n", chain);
        println!("Fork suffix : {}\n", fork_suffix);
        assert!(matches!(
            debug(chain.try_merge_fork(&mut fork_suffix)),
            Ok(())
        ));
        println!("Merged chain and fork suffix : {}", chain);
>>>>>>> d460c9ad
    }
}<|MERGE_RESOLUTION|>--- conflicted
+++ resolved
@@ -109,11 +109,8 @@
         Ok(())
     }
 
-<<<<<<< HEAD
-=======
     // Try to attach a fork (suffix of a full chain) to extend any compatible parent block in the current chain
     // Note: Can succeed even if resulting in a shorter chian.
->>>>>>> d460c9ad
     pub fn try_merge_fork(&mut self, fork_suffix: &mut Chain) -> Result<(), ForkSuffixErr>{
         if let Err(e) = Self::validate_subchain(&fork_suffix) {
             return Err(ForkSuffixErr::ForkSuffixInvalidSubChain(e))
@@ -390,11 +387,7 @@
 
 #[cfg(test)] // cargo test chain -- --nocapture
 mod chain_tests {
-<<<<<<< HEAD
-    use crate::{chain::{BlockErr, NextBlockErr}, cryptutil::{debug, encode_bytes_to_hex, ZERO_U32}, Block, Chain};
-=======
     use crate::{chain::{BlockErr, ChainErr, ForkSuffixErr, NextBlockErr}, cryptutil::{debug, encode_bytes_to_hex, ZERO_U32}, Block, Chain};
->>>>>>> d460c9ad
 
     /* tests for a block by itself  */
     #[test]
@@ -588,14 +581,6 @@
             fork.make_new_valid_block(&format!("block {} in fork", i));
         }
 
-<<<<<<< HEAD
-        // let fork_suffix = fork.0.drain(FORK_PREFIX_LEN);
-        // let v = debug(chain.try_merge_fork(&mut fork));
-        // assert!(matches!(
-        //     debug(Chain::validate_new_block(&current_block, too_ahead_of_date_block_in_fork)),
-        //     Err(NextBlockErr::BlockTooNew { .. })
-        // ));
-=======
         // strip the common prefix between the current chain and the forked chain
         let mut fork_suffix = {
             fork.0.drain(0 ..FORK_PREFIX_LEN);
@@ -609,6 +594,5 @@
             Ok(())
         ));
         println!("Merged chain and fork suffix : {}", chain);
->>>>>>> d460c9ad
     }
 }