/*
    *Chain*:
    - Chain, a safe wrapper around a vector of blocks, and error types
    - Methods for safely constructing, accessing, mining, extending, and validating a chain with respect to other blocks, chains, or forks.
*/

use serde::{Deserialize, Serialize};
use super::block::{Block::{self}, NextBlockErr};
use std::collections::HashMap;

// For validating full chains
#[derive(Debug)]
pub enum ChainErr {
    ChainIsEmpty,
    ChainIsFork,
    InvalidSubChain(NextBlockErr),
}

impl std::fmt::Display for ChainErr {
    fn fmt(&self, f: &mut std::fmt::Formatter) -> std::fmt::Result {
        match self {
            ChainErr::ChainIsEmpty => {
                write!(f, "Chain is empty")
            }
            ChainErr::ChainIsFork  => {
                write!(f, "Chain doesn't begin at index 0")
            }
            ChainErr::InvalidSubChain (e) => {
                write!(f, "Chain contains invalid blocks or contiguous blocks: {}", e)
            }
        }
    }
}

impl std::error::Error for ChainErr {}

// For validating forks of chains
#[derive(Debug)]
pub enum ForkErr {
    ForkIsEmpty,
    ForkStartsAtGenesis,
    ForkIncompatible,
    InvalidSubChain(NextBlockErr),
}

impl std::fmt::Display for ForkErr {
    fn fmt(&self, f: &mut std::fmt::Formatter) -> std::fmt::Result {
        match self {
            ForkErr::ForkIsEmpty => {
                write!(f, "Fork is empty")
            }
            ForkErr::ForkStartsAtGenesis  => {
                write!(f, "Fork begins at index 0")
            }
            ForkErr::ForkIncompatible => {
                write!(f, "Fork's first block has a parent hash not matching any block in the chain")
            }
            ForkErr::InvalidSubChain (e) => {
                write!(f, "Fork contains invalid blocks or contiguous blocks:  {}", e)
            }
        }
    }
}

#[derive(Clone, Debug, Serialize, Deserialize)]
pub struct Chain {
    main : Vec<Block>,

    // <fork point, <fork end hash, forked blocks>>
    pub forks: HashMap<String, HashMap<String, Vec<Block>>>,
}

fn truncate(blocks: &mut Vec<Block>, len: usize){
    blocks.truncate(std::cmp::min(blocks.len() - 1, len));
}

fn truncate_until<P>(blocks: &mut Vec<Block>, prop: P)
where
    P: Fn(&Block) -> bool,
{
    if let Some(idx) = blocks.iter().position(|block| prop(&block)){
        blocks.truncate(idx);
    }
}

fn find_block<'a>(blocks: &'a Vec<Block>, block_hash: &String) -> Option<&'a Block> {
    blocks.iter().find(|block| &block.hash == block_hash)
}

fn try_push_block(blocks: &mut Vec<Block>, new_block: &Block) -> Result<(), NextBlockErr>{
    let current_block: &Block = blocks.last().expect("Blocks should be non-empty");
    validate_next_block(current_block, &new_block)?;
    blocks.push(new_block.clone());
    Ok(())
}

// Validating whether one block is a valid next block for another.
fn validate_next_block(current_block: &Block, block: &Block) -> Result<(), NextBlockErr> {
    // * check validity of block by itself
    if let Err(e) = Block::validate_block(block) {
        return Err(NextBlockErr::InvalidBlock(e));
    }

    // * check validity of block with respect to our chain
    //    1. if the block is out-of-date with our chain
    if block.idx < current_block.idx {
        return Err(NextBlockErr::BlockTooOld {
            block_idx: block.idx,
            current_idx: current_block.idx,
        });
    }
    //    2. if the block is up-to-date (i.e. competes) with our chain
    if block.idx == current_block.idx {
        //   a. competing block is a duplicate of ours
        if block.hash == current_block.hash {
            return Err(NextBlockErr::DuplicateBlock {
                block_idx: block.idx,
            });
        }
        //   b. competing block is different, either with the same or a different parent
        //      - either ignore it, or store it temporarily and see if it can be used when receiving a block with idx + 1
        else {
            return Err(NextBlockErr::CompetingBlock {
                block_idx: block.idx,
                block_parent_hash: block.prev_hash.clone(),
            });
        }
    }
    //   3. if the block is ahead-of-date of our chain
    if block.idx > current_block.idx {
        //  a. its parent does not match our last block on the main chain.
        if block.prev_hash != current_block.hash || block.idx != current_block.idx + 1 {
            // we need to report a missing block on the main chain,
            //        handle this by seeing if we can extend a fork,
            //        and if not, report a missing block across the forks.
            return Err(NextBlockErr::MissingBlock  {
                block_idx: block.idx,
                block_parent_hash: block.prev_hash.clone(),
            });
        } else {
            // we can safely extend the chain
            return Ok(());
        }
    }
    Err(NextBlockErr::UnknownError)
}

impl Chain {
    // New chain with a single genesis block
    pub fn genesis() -> Self {
        Self { main : vec![Block::genesis()], forks : HashMap::new() }
    }

    // Safely construct a chain from a vector of blocks
    pub fn from_vec(blocks: Vec<Block>) -> Result<Chain, ChainErr> {
        let chain = Chain{main : blocks, forks : HashMap::new()};
        Self::validate_chain(&chain)?;
        Ok(chain)
    }

    pub fn to_vec(&self) -> Vec<Block> {
        self.main.clone()
    }

    pub fn get(&self, idx: usize) -> Option<&Block> {
        self.main.get(idx)
    }

    pub fn get_block_by_hash(&self, hash: &String) -> Option<&Block> {
        self.main.iter().find(|b: &&Block| b.hash == *hash)
    }

    pub fn last(&self) -> &Block {
        self.main.last().expect("Chain should always be non-empty")
    }

    pub fn len(&self) -> usize {
        self.main.len()
    }

    pub fn truncate(&mut self, len: usize){
        truncate(&mut self.main, len);
    }

    // Check if block is in any fork, returning the fork point, end hash, and fork
    pub fn find_fork(&mut self, hash: &String) -> Option<(String, String, &mut Vec<Block>)> {
        // iterate through fork points
        for (fork_point, forks) in &mut self.forks {
            // iterate through forks from the fork point
            for (end_hash, fork) in forks {
                // iterate through blocks in the fork
                if let Some(_) = find_block(fork, hash) {
                    return Some((fork_point.clone(), end_hash.clone(), fork))
                }
            }
        }
        None
    }

<<<<<<< HEAD
    pub fn handle_new_block(&mut self, block: Block) -> Result<(), NextBlockErr>{
        let block_prev_hash = block.prev_hash.clone();
        // Search for the parent block in the main chain.
        if let Some(parent_block) = find_block(&self.main, &block_prev_hash){
            // See if we can append the block to the main chain
            if self.last().hash == parent_block.hash {
               try_push_block(&mut self.main, &block)
            }
            // Otherwise attach a single-block fork to the main chain
            else {
                // need to manually validate it to create a single-block chain
                validate_next_block(parent_block, &block)?;
                let forks_from: &mut HashMap<String, Vec<Block>>
                    = self.forks.entry(block_prev_hash).or_insert(HashMap::new());
                forks_from.insert(block.hash.to_string() // end hash
                                , vec![block]);
                Ok (())
            }
        }
        // Search for the parent block in the forks.
        else if let Some((forkpoint_hash, endpoint_hash,  fork)) = self.find_fork(&block_prev_hash) {
            // See if we can append the block to the fork
            if endpoint_hash == block_prev_hash {
                try_push_block(fork, &block)?;
                // Update the endpoint_hash of the extended fork in the map.
                self.forks.entry(forkpoint_hash).and_modify(|forks| {
                    let fork: Vec<Block> = forks.remove(&endpoint_hash).expect("Fork definitely exists; we just pushed a block to it.");
                    forks.insert(block_prev_hash, fork);
                });
                Ok(())
            }
            // Otherwise create a new direct fork from the main chain, whose prefix is a clone of an existing fork's, with
            else {
                let mut new_fork: Vec<Block> = fork.clone();
                // Truncate the fork until the block's parent, and then append the block on.
                truncate_until(&mut new_fork, |block| block.hash == block_prev_hash);
                try_push_block(&mut new_fork, &block)?;
                // Insert the new fork into the map.
                self.forks.entry(forkpoint_hash).and_modify(|forks| {
                    forks.insert(block_prev_hash, new_fork);
                });
                Ok(())
            }
        }
        else {
            Err(NextBlockErr::MissingBlock { block_idx: block.idx, block_parent_hash: block.prev_hash })
        }
    }

=======
>>>>>>> 705dad35
    // Mine a new valid block from given data
    pub fn mine_new_block(&mut self, data: &str) -> Block {
        let current_block: &Block = self.last();
        Block::mine_block(current_block.idx + 1, data, &current_block.hash)
    }

    // Try to append an arbitrary block to the main chain
<<<<<<< HEAD
=======
    pub fn handle_new_block(&mut self, new_block: &Block) -> Result<(), NextBlockErr>{
        let current_block: &Block = self.last();
        Self::validate_next_block(current_block, &new_block)?;
        self.main.push(new_block.clone());
        Ok(())
    }

>>>>>>> 705dad35
    pub fn mine_then_push_block(&mut self, data: &str) {
        let b: Block = self.mine_new_block(data);
        try_push_block(&mut self.main, &b).expect("can push newly mined block")
    }

<<<<<<< HEAD
    // Try to attach a fork (suffix of a full chain) to extend any compatible parent block in the current chain
    // Can succeed even if resulting in a shorter chain.
=======
    // Try to attach a fork to extend any compatible parent block in the current chain. (Can succeed even if resulting in a shorter chain.)
    //  - Not currently being used outside of testing.
>>>>>>> 705dad35
    pub fn try_merge_fork(&mut self, fork: &mut Vec<Block>) -> Result<(), ForkErr>{
        let fork_head: &Block = fork.get(0).ok_or(ForkErr::ForkIsEmpty)?;
        Self::validate_fork(&fork)?;

<<<<<<< HEAD
        /* this should behave the same:
            match self.get(&fork_head.idx - 1) {
                Some(forkpoint) if (forkpoint.hash == fork_head.prev_hash) => {
        */
=======
>>>>>>> 705dad35
        match self.get_block_by_hash(&fork_head.prev_hash) {
            // if fork branches off from idx n, then keep the first n + 1 blocks
            Some(forkpoint) => {
                self.main.truncate(forkpoint.idx + 1);
                self.main.append(fork);
                Ok(())
            }
            // fork's first block doesn't reference a block in the current chain.
            None => {
                Err(ForkErr::ForkIncompatible)
            }
        }
    }

    // Validate chain from head to tail, expecting it to begin at idx 0
    pub fn validate_chain(chain: &Chain) -> Result<(), ChainErr> {
        let first_block = chain.main.get(0).ok_or(ChainErr::ChainIsEmpty)?;
        if first_block.idx != 0 {
            return Err(ChainErr::ChainIsFork);
        }
        Self::validate_subchain(&chain.main).map_err(ChainErr::InvalidSubChain)
    }

    // Validate fork from head to tail, expecting it to begin at any idx
    pub fn validate_fork(fork: &Vec<Block>) -> Result<(), ForkErr> {
        let first_block = fork.get(0).ok_or(ForkErr::ForkIsEmpty)?;
        if first_block.idx == 0 {
            return Err(ForkErr::ForkStartsAtGenesis);
        }
        Self::validate_subchain(&fork).map_err(ForkErr::InvalidSubChain)
    }

    // (Keep private) validate subchain from head to tail, ignoring the first block
    fn validate_subchain(subchain: &Vec<Block>) -> Result<(), NextBlockErr> {
        let mut curr: &Block = subchain.get(0)
            .ok_or_else(|| NextBlockErr::UnknownError)?;
        for i in 0..subchain.len() - 1 {
            let next: &Block = subchain.get(i + 1)
                .ok_or_else(|| NextBlockErr::UnknownError)?;
            if let Err(e) = validate_next_block(curr, next) {
                return Err(e);
            }
            else {
                curr = next;
            }
        }
        Ok(())
    }

    // Choose the longest valid chain (defaulting to the local version). Returns true if chain was updated.
    pub fn choose_chain(&mut self, remote: &Chain) -> bool {
        match(Self::validate_chain(&self), Self::validate_chain(&remote))  {
            (Ok(()), Ok(())) => {
            if self.main.len() >= remote.main.len() {
                false
            } else {
                *self = remote.clone();
                true
            }
            },
            (Err(_), Ok(())) => false,
            (Ok(()), Err(_)) => {*self = remote.clone(); true},
            _ => panic!("local and remote chains both invalid")
        }
    }
}

impl std::fmt::Display for Chain {
    fn fmt(&self, f: &mut std::fmt::Formatter) -> std::fmt::Result {
        for (_, block) in self.main.iter().enumerate() {
            writeln!(f, "{}", block )?;
        };
        Ok(())
    }
}

type Forks = HashMap<String, Vec<Block>>;

pub fn prepend_in_forks(forks : &mut Forks, missing_block: Block){
    let fork = forks.entry(missing_block.hash.clone()).or_insert(vec![]);
    fork.insert(0, missing_block)
}<|MERGE_RESOLUTION|>--- conflicted
+++ resolved
@@ -197,7 +197,6 @@
         None
     }
 
-<<<<<<< HEAD
     pub fn handle_new_block(&mut self, block: Block) -> Result<(), NextBlockErr>{
         let block_prev_hash = block.prev_hash.clone();
         // Search for the parent block in the main chain.
@@ -247,8 +246,6 @@
         }
     }
 
-=======
->>>>>>> 705dad35
     // Mine a new valid block from given data
     pub fn mine_new_block(&mut self, data: &str) -> Block {
         let current_block: &Block = self.last();
@@ -256,39 +253,21 @@
     }
 
     // Try to append an arbitrary block to the main chain
-<<<<<<< HEAD
-=======
-    pub fn handle_new_block(&mut self, new_block: &Block) -> Result<(), NextBlockErr>{
-        let current_block: &Block = self.last();
-        Self::validate_next_block(current_block, &new_block)?;
-        self.main.push(new_block.clone());
-        Ok(())
-    }
-
->>>>>>> 705dad35
     pub fn mine_then_push_block(&mut self, data: &str) {
         let b: Block = self.mine_new_block(data);
         try_push_block(&mut self.main, &b).expect("can push newly mined block")
     }
 
-<<<<<<< HEAD
-    // Try to attach a fork (suffix of a full chain) to extend any compatible parent block in the current chain
-    // Can succeed even if resulting in a shorter chain.
-=======
     // Try to attach a fork to extend any compatible parent block in the current chain. (Can succeed even if resulting in a shorter chain.)
     //  - Not currently being used outside of testing.
->>>>>>> 705dad35
     pub fn try_merge_fork(&mut self, fork: &mut Vec<Block>) -> Result<(), ForkErr>{
         let fork_head: &Block = fork.get(0).ok_or(ForkErr::ForkIsEmpty)?;
         Self::validate_fork(&fork)?;
 
-<<<<<<< HEAD
         /* this should behave the same:
             match self.get(&fork_head.idx - 1) {
                 Some(forkpoint) if (forkpoint.hash == fork_head.prev_hash) => {
         */
-=======
->>>>>>> 705dad35
         match self.get_block_by_hash(&fork_head.prev_hash) {
             // if fork branches off from idx n, then keep the first n + 1 blocks
             Some(forkpoint) => {
