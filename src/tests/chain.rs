/******************
      TESTS
********************/
#[cfg(test)] // cargo test chain -- --nocapture
mod chain_tests {
    use crate::{
        block::{Block, NextBlockErr, NextBlockResult}, chain::{Chain, ChooseChainResult}, cryptutil::trace, fork};

    const CHAIN_LEN : usize = 5;
    const FORK_PREFIX_LEN : usize = 3;

    fn init_chain(n : usize) -> Chain {
        let mut chain: Chain = Chain::genesis();
        for i in 1 .. n {
            chain.mine_block(&format!("block {}", i));
        };
        chain
    }

    /*****************************
     * Tests for valid chains    *
    *****************************/
    #[test]
    fn test_validate_chain() {
        let chain: Chain = init_chain(CHAIN_LEN);
        assert!(matches!(
            trace(Chain::from_vec(chain.to_vec())),
            Ok(_)));
    }
    #[test]
    fn test_validate_chain_empty(){
        let blocks: Vec<Block> = vec![];
        assert!(matches!(
            trace(Chain::from_vec(blocks)),
            Err(NextBlockErr::NoBlocks)));
    }
    #[test]
    fn test_validate_chain_invalid_idx(){
        let blocks: Vec<Block> = init_chain(CHAIN_LEN).split_off(FORK_PREFIX_LEN).unwrap();
        assert!(matches!(
            trace(Chain::from_vec(blocks)),
            Err(NextBlockErr::InvalidIndex { block_idx : 3, expected_idx: 0 })));
    }
    /*****************************
     * Tests for handling new blocks *
    *****************************/
    #[test]
    fn test_store_new_block_next() {
        let mut chain: Chain = init_chain(CHAIN_LEN);
        let next_block: Block = Block::mine_block(chain.last(), "next valid block");

        // chain: [0]---[1]---[2]---[3]---[4]----[*5*]
        assert!(matches!(
            trace(chain.store_new_block(next_block))
            , Ok( NextBlockResult::ExtendedMain { length: 6, end_idx: 5, .. } )));
    }

    #[test]
    fn test_store_new_block_missing_parent() {
        let mut chain: Chain = Chain::genesis();
        for i in 1..CHAIN_LEN {
            chain.mine_block(&format!("block {}", i));
        }
        // handle a block from an up-to-date chain that is at a height 2 more than the current chain
        let mut dup_chain: Chain = chain.clone();
        dup_chain.mine_block("next block in dup chain");
        dup_chain.mine_block("next block in dup chain");
        // chain:      [0]---[1]---[2]---[3]---[4]---[?]---[*6*]
        assert!(matches!(
<<<<<<< HEAD
            trace(chain.store_new_block(dup_chain.last().clone())),
            Err(NextBlockErr::MissingParent { .. })
=======
            trace(chain.store_block(dup_chain.last().clone())),
            Err(NextBlockErr::MissingParent { block_parent_idx:5, .. })
>>>>>>> 6a5c8ffb
        ));
    }

    #[test]
    fn test_store_new_block_duplicate() {
        let mut chain: Chain = Chain::genesis();
        for i in 1..CHAIN_LEN {
            chain.mine_block(&format!("block {}", i))
        }
        // handle an old block from the current chain that is one block older than the tip
        let out_of_date_block: Block = chain.lookup_block_idx(chain.last().idx - 1).unwrap().clone();
        // chain: [0]---[1]---[2]---[3]---[4]
        //                     |---[*3*]
        assert!(matches!(
<<<<<<< HEAD
            trace(chain.store_new_block(out_of_date_block)),
            Ok( NextBlockResult::NewFork { .. } )   // to-do: implement Duplicateblock
=======
            trace(chain.store_block(out_of_date_block)),
            Err( NextBlockErr::Duplicate { block_idx: 3, .. } )   // to-do: implement Duplicateblock
>>>>>>> 6a5c8ffb
        ));
    }

    #[test]
    fn test_store_new_block_fork() {
        let mut main_chain: Chain = init_chain(CHAIN_LEN);
        let mut forked_chain = {
            let mut f = main_chain.clone();
            f.split_off(FORK_PREFIX_LEN);
            f
        };

        { // Adding new forks
            // chain: [0]---[1]---[2]---[3]---[4]
            // fork:               |----[*3*]
            forked_chain.mine_block(&format!("block {} in fork", 0));
            println!("Forked chain {}", forked_chain);
            let res = main_chain.store_new_block(forked_chain.last().clone());
            assert!(matches!(
                trace(res),
                Ok(NextBlockResult::NewFork { length : 1, .. })
            ));
        }

        { // Extending existing forks
            // chain: [0]---[1]---[2]---[3]---[4]
            // fork:               |----[3]---[*4*]---[*5*]
            for i in 1..3 {
                forked_chain.mine_block(&format!("block {} in fork", i));
                assert!(matches!(
                    trace(main_chain.store_new_block(forked_chain.last().clone())),
                    Ok(NextBlockResult::ExtendedFork { .. })
                ));
            }
            println!("Forked chain {}", forked_chain);
        }

        let mut nested_forked_chain = {
                let mut f = forked_chain.clone();
                let _ = f.split_off(f.len() - 1);
                f
        };

        { // Adding nested forks from existing forks
            // chain: [0]---[1]---[2]---[3]---[4]
            // fork:               |----[3]---[4]---[5]
            // nested fork:                    |----[*5*]
            nested_forked_chain.mine_block(&format!("block {} in nested fork", 0));
            println!("Nested forked chain {}", nested_forked_chain);
            assert!(matches!(
                trace(main_chain.store_new_block(nested_forked_chain.last().clone())),
                Ok(NextBlockResult::NewFork {length : 3, .. })
            ));
        }

        { // Extending nested forks
            // chain: [0]---[1]---[2]---[3]---[4]
            // fork:               |----[3]---[4]---[5]
            // nested fork:                    |----[5]---[6]---[7]
            for i in 1..3 {
                nested_forked_chain.mine_block(&format!("block {} in nested fork", i));
                assert!(matches!(
                    trace(main_chain.store_new_block(nested_forked_chain.last().clone())),
                    Ok(NextBlockResult::ExtendedFork { .. })
                ));
            }
            println!("Nested forked chain {}", nested_forked_chain);
        }
    }

    #[test]
    fn test_store_new_block_fork_missing_parent() {
        // handle a competing block from a forked_chain that is the same length as the current chain
        // chain: [0]---[1]---[2]---[3]---[4]
        // fork:               |----[?]---[*4*]
        let mut main_chain: Chain = init_chain(CHAIN_LEN);
        let mut forked_chain: Chain = {
            let mut f = main_chain.clone();
            let _ = f.split_off(FORK_PREFIX_LEN);
            f
        };
        for i in 0..(CHAIN_LEN - FORK_PREFIX_LEN) {
            forked_chain.mine_block(&format!("block {} in fork", i))
        };
        assert!(matches!(
            trace(main_chain.store_new_block(forked_chain.last().clone())),
            Err(NextBlockErr::MissingParent{..})
        ));
    }

    // /*****************************
    //  * Tests for merging forks *
    // *****************************/
    #[test]
    fn test_validate_fork(){
        // Make a competing forked_chain that is 2 blocks longer than the current chain
        // chain: [0]---[1]---[2]---[3]---[4]
        // fork:               |----[3]---[4]---[5]---[6]
        let main_chain: Chain = init_chain(CHAIN_LEN);
        let fork: Vec<Block> = {
            let mut forked_chain = main_chain.clone();
            forked_chain.split_off(FORK_PREFIX_LEN);
            for i in 0..(CHAIN_LEN - FORK_PREFIX_LEN) + 2 {
                forked_chain.mine_block(&format!("block {} in fork", i));
            }
            // strip the common prefix between the current and forked chain
            forked_chain.split_off(FORK_PREFIX_LEN).unwrap()
        };
        println!("Chain : {}\n\nFork : {:?}\n", main_chain, fork);
        assert!(matches!(
            trace(Chain::validate_fork(&main_chain, &fork)),
            Ok(())
        ));
    }
    #[test]
    fn test_validate_fork_empty(){
        // chain: [0]---[1]---[2]---[3]---[4]
        // fork:
        let main_chain: Chain = init_chain(CHAIN_LEN);
        let fork: Vec<Block> = vec![];
        assert!(matches!(
            trace(Chain::validate_fork(&main_chain, &fork)),
            Err(NextBlockErr::NoBlocks)
        ));
    }
    #[test]
    fn test_validate_fork_missing_parent(){
        // chain: [0]---[1]---[2]---[3]---[4]
        // fork:               |----[?]---[*4*]
        let main_chain: Chain = init_chain(CHAIN_LEN);
        let fork: Vec<Block> = {
            let mut forked_chain = main_chain.clone();
            forked_chain.split_off(FORK_PREFIX_LEN);
            for i in 0..(CHAIN_LEN - FORK_PREFIX_LEN) + 2 {
                forked_chain.mine_block(&format!("block {} in fork", i));
            }
            forked_chain.split_off(FORK_PREFIX_LEN + 1).unwrap()
        };
        assert!(matches!(
            trace(Chain::validate_fork(&main_chain, &fork)),
            Err(NextBlockErr::MissingParent{..})
        ));
    }

    #[test]
    fn test_sync_to_fork_longer(){
        let mut main_chain: Chain = init_chain(CHAIN_LEN);
        let main_endpoint = main_chain.last().hash.clone();

        // Make a forked_chain that is 2 blocks longer than the current chain
        // chain: [0]---[1]---[2]---[3]---[4]
        // fork:               |----[3]---[4]---[5]---[6]
        let fork: Vec<Block> = {
            let mut forked_chain = main_chain.clone();
            forked_chain.split_off(FORK_PREFIX_LEN);
            for i in 0..(CHAIN_LEN - FORK_PREFIX_LEN) + 2 {
                forked_chain.mine_block(&format!("block {} in fork", i));
            }
            forked_chain.split_off(FORK_PREFIX_LEN).unwrap()
        };
        let (forkpoint, endpoint) = (fork.first().unwrap().prev_hash.clone(), fork.last().unwrap().hash.clone());

        // Assert initial state of chain and its stored forks
        let forks = main_chain.forks();
        assert!(matches!(trace(main_chain.len()), 5));
        assert!(matches!(trace(fork::lookup_fork(forks, &forkpoint, &endpoint)), None));
        assert!(matches!(trace(fork::lookup_fork(forks,&forkpoint, &main_endpoint)), None));
        println!("Chain: {}\n\nFork: {:?}\n", main_chain, fork);

        // Then synchronise:
        // chain: [0]---[1]---[2]
        //                     |----[3]---[4]---[5]---[6]
        let res
            = main_chain
                .connect_orphan_as_fork(fork)
                .and_then(|fork_id|
                    main_chain.sync_to_fork(fork_id.fork_hash, fork_id.end_hash) );

        assert!(matches!(
            trace(res),
            Ok(ChooseChainResult::ChooseOther { main_len: 5, other_len: 7 })
        ));
        println!("Merged chain and fork : {}", main_chain);

        // Assert final state of the chain and its stored forks
        let forks = main_chain.forks();
        assert!(matches!(trace(main_chain.len()), 7));
        assert!(matches!(trace(fork::lookup_fork(forks, &forkpoint, &main_endpoint)), Some(..)));
        assert!(matches!(trace(fork::lookup_fork(forks,&forkpoint, &endpoint)), None));
    }

    #[test]
    fn test_sync_to_fork_shorter() {
        let mut main_chain: Chain = init_chain(CHAIN_LEN);
        let main_endpoint = main_chain.last().hash.clone();

        // Make a forked_chain that is 1 block shorter than the current chain
        // chain: [0]---[1]---[2]---[3]---[4]
        // fork:               |----[3]
        let fork: Vec<Block> = {
            let mut forked_chain = main_chain.clone();
            forked_chain.split_off(FORK_PREFIX_LEN);
            for i in 0..(CHAIN_LEN - FORK_PREFIX_LEN) - 1 {
                forked_chain.mine_block(&format!("block {} in fork", i));
            }
            forked_chain.split_off(FORK_PREFIX_LEN).unwrap()
        };
        let (forkpoint, endpoint) = (fork.first().unwrap().prev_hash.clone(), fork.last().unwrap().hash.clone());

        // Assert initial state of chain and its stored forks
        let forks = main_chain.forks();
        assert!(matches!(trace(main_chain.len()), 5));
        assert!(matches!(trace(fork::lookup_fork(forks, &forkpoint, &endpoint)), None));
        assert!(matches!(trace(fork::lookup_fork(forks, &forkpoint, &main_endpoint)), None));

        println!("Chain: {}\n\nFork: {:?}\n", main_chain, fork);

        // Then synchronise:
        // chain: [0]---[1]---[2]---[3]---[4]
        let res
            = main_chain
                .connect_orphan_as_fork(fork)
                .and_then(|fork_id| main_chain.sync_to_fork(fork_id.fork_hash, fork_id.end_hash) );

        assert!(matches!(
            trace(res),
            Ok(ChooseChainResult::KeepMain { main_len: 5, other_len : Some(4)})
        ));
        println!("Merged chain and fork : {}", main_chain);

        // Assert final state of the chain and its stored forks
        let forks = main_chain.forks();
        assert!(matches!(trace(main_chain.len()), 5));
        assert!(matches!(trace(fork::lookup_fork(forks, &forkpoint, &main_endpoint)), None));
        assert!(matches!(trace(fork::lookup_fork(forks, &forkpoint, &endpoint)), Some(..)));
    }

    #[test]
    fn test_sync_to_fork_local() {

    }

    // /*****************************
    //  * Tests for automating the merging of forks *
    // *****************************/

    // fn test_sync_main(){
    //     let mut chain: Chain = Chain::genesis();
    //     for i in 1..CHAIN_LEN {
    //         chain.mine_block(&format!("block {}", i));
    //     }

    //     let mut forked_chain = {
    //         let mut f = chain.clone();
    //         let _ = f.split_off(FORK_PREFIX_LEN);
    //         f
    //     };
    //     {
    //         // chain: [0]---[1]---[2]---[3]---[4]
    //         // fork:               |----[*3*]---[*4*]
    //         forked_chain.mine_block("block 0 in fork");
    //         for i in 0..2 {
    //             forked_chain.mine_block(&format!("block {} in fork", i));
    //             let NextBlockResult::_ = chain.store_new_block(forked_chain.last().clone());
    //         }

    //         chain.sync_fork(fork_point, end_point)
    //         println!("Forked chain {}", forked_chain);
    //     }
    // }

}<|MERGE_RESOLUTION|>--- conflicted
+++ resolved
@@ -67,13 +67,8 @@
         dup_chain.mine_block("next block in dup chain");
         // chain:      [0]---[1]---[2]---[3]---[4]---[?]---[*6*]
         assert!(matches!(
-<<<<<<< HEAD
             trace(chain.store_new_block(dup_chain.last().clone())),
-            Err(NextBlockErr::MissingParent { .. })
-=======
-            trace(chain.store_block(dup_chain.last().clone())),
             Err(NextBlockErr::MissingParent { block_parent_idx:5, .. })
->>>>>>> 6a5c8ffb
         ));
     }
 
@@ -88,13 +83,8 @@
         // chain: [0]---[1]---[2]---[3]---[4]
         //                     |---[*3*]
         assert!(matches!(
-<<<<<<< HEAD
             trace(chain.store_new_block(out_of_date_block)),
-            Ok( NextBlockResult::NewFork { .. } )   // to-do: implement Duplicateblock
-=======
-            trace(chain.store_block(out_of_date_block)),
             Err( NextBlockErr::Duplicate { block_idx: 3, .. } )   // to-do: implement Duplicateblock
->>>>>>> 6a5c8ffb
         ));
     }
 
