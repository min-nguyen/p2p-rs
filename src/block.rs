/*
    *Block*: Provides the block and Proof-of-Work mining algorithm.
    - Block internals.
    - Methods for hashing, mining, and validating blocks.
    - Result and error types from handling new blocks.
*/

use chrono::{DateTime, Utc};
use serde::{Deserialize, Serialize};
use to_binary::BinaryString;
use log::info;

use super::cryptutil::{self, pretty_hex};

// number of leading zeros required for the hashed block for the block to be valid.
const DIFFICULTY_PREFIX: &str = "00";

/* Block
  Records some or all of the most recent data not yet validated by the network.
*/
#[derive(Clone, Debug, Serialize, Deserialize, Hash, PartialEq, Eq)]
pub struct Block {
    // position in the chain
    pub idx: usize,
    // core content
    pub data: String,
    // block creation time
    pub timestamp: i64,
    // reference to the previous block's hash
    pub prev_hash: String,
    // arbitrary value controlled by miner to find a valid block hash
    pub nonce: u64,
    // hash of the above
    pub hash: String,
}

impl Block {
    // Construct a genesis block
    pub fn genesis() -> Block {
      let (idx, data, timestamp, prev_hash, nonce)
<<<<<<< HEAD
          = (0, "genesis".to_string(), 1729970180, cryptutil::encode_bytes_to_hex(&cryptutil::ZERO_U32), 0);
=======
          = (0, "genesis".to_string(), 1730051971, cryptutil::encode_bytes_to_hex(&cryptutil::ZERO_U32), 0);
>>>>>>> 6a5c8ffb
      let hash: String = Self::compute_hash(idx, &data, timestamp, &prev_hash, nonce);
      Block { idx, data, timestamp, prev_hash, nonce, hash }
    }

    // Unsafe push
    pub fn push_end(blocks: &mut Vec<Block>, new_block: Block){
        blocks.push(new_block.clone());
    }

    // Unsafe push
    pub fn push_front(blocks: &mut Vec<Block>, new_block: Block){
        blocks.insert(0, new_block.clone());
    }

    // Unsafe append
    pub fn append(blocks_pref: &mut Vec<Block>,  blocks_suff: &mut Vec<Block>){
        blocks_pref.append(blocks_suff);
    }

    // Unsafe splitoff
    pub fn split_off(blocks: &mut Vec<Block>, len: usize) -> Vec<Block>{
        blocks.split_off(len)
    }

    // Unsafe splitoff until
    pub fn split_off_until<P>(blocks: &mut Vec<Block>, prop: P) -> Vec<Block>
    where
        P: Fn(&Block) -> bool,
    {
        if let Some(idx) = blocks.iter().position(|block| prop(&block)){
            blocks.split_off(idx + 1)
        }
        else {
            vec![]
        }
    }

    pub fn find<'a, P>(blocks: &'a Vec<Block>, prop: P) -> Option<&'a Block>
    where
        P: Fn(&Block) -> bool,
    {
        blocks.iter().find(|block|  prop(&block))
    }

    // Find a valid nonce and hash to construct a new block
    pub fn mine_block(last_block: &Block, data: &str) -> Block {
        let idx = last_block.idx + 1;
        let prev_hash = last_block.hash.clone();

        let now: DateTime<Utc> = Utc::now();
        info!("mining block for:\n
                Block {{ idx: {}, data: {}, timestamp: {}, prev_hash: {}, nonce: ?, hash: ? }}"
                , idx, data, now, prev_hash);

        let mut nonce: u64 = 0;
        loop {
            let hash: String
                = Self::compute_hash(idx, data, now.timestamp(), &prev_hash, nonce);
            let BinaryString(hash_bin)
                = BinaryString::from_hex(&hash).expect("can convert hex string to binary");

            if hash_bin.starts_with(DIFFICULTY_PREFIX) {
                info!(
                    "mine_block(): mined! \n nonce: {}, hash: {}, hash (bin repr): {}"
                    , nonce, hash, hash_bin
                );
                return Self { idx, data : data.to_string(), timestamp: now.timestamp(), prev_hash: prev_hash.clone(), nonce, hash  }
            }
            nonce += 1;
        }
    }

    // Compute the hex-string of a sha256 hash (i.e. a 32-byte array) of a block
    fn compute_hash (idx: usize, data: &str, timestamp: i64, prev_hash: &String, nonce: u64)  -> String {
        use sha2::{Sha256, Digest};

        // create a sha256 hasher instance
        let mut hasher: Sha256 = Sha256::new();

        // translate the block from a json value -> string -> byte array &[u8], used as input data to the hasher
        let block_json: serde_json::Value = serde_json::json!({
            "idx": idx,
            "data": data,
            "timestamp": timestamp,
            "prev_hash": prev_hash,
            "nonce": nonce
        });
        hasher.update(block_json.to_string().as_bytes());

        // retrieve hash result
        let hash : [u8; 32] = hasher
        .finalize() // Sha256 -> GenericArray<u8, U32>
        .into(); // GenericArray<u8, U32> -> [u8; 32].

        cryptutil::encode_bytes_to_hex(&hash)
    }

    // Validate a block as its own entity
    pub fn validate_block(block: &Block) -> Result<(), NextBlockErr> {
        //   check if block's hash has a valid number of leading zeros
        let BinaryString(hash_binary) = BinaryString::from_hex(&block.hash).expect("Can convert hex string to binary");
        if !hash_binary.starts_with(DIFFICULTY_PREFIX) {
            if block.idx != 0 { // ignore the genesis block
                return Err(NextBlockErr::DifficultyCheckFailed {
                    block_idx:block.idx,
                    hash_binary,
                    difficulty_prefix: DIFFICULTY_PREFIX.to_string(),
                })
            }
        }
        //  check if block's hash is indeed the correct hash of itself.
        let computed_hash = Self::compute_hash(block.idx, &block.data, block.timestamp, &block.prev_hash,  block.nonce);
        if block.hash != computed_hash {
            return Err(NextBlockErr::InconsistentHash {
                block_idx: block.idx,
                block_hash: block.hash.clone(),
                computed_hash,
            });
        }

        Ok(())
    }

    // Validate two consecutive blocks
    pub fn validate_child(parent: &Block, child: &Block) -> Result<(), NextBlockErr>  {
        if parent.hash != child.prev_hash || parent.idx + 1 != child.idx {
            return Err(NextBlockErr::InvalidChild  {
                block_idx: child.idx,
                block_prev_hash: child.prev_hash.to_string(),
                parent_block_idx: parent.idx,
                parent_block_hash: parent.hash.to_string()
            });
        }
        Ok(())
    }

    // Validate a non-empty sequence of blocks (i.e. a subchain)
    pub fn validate_blocks(blocks: &Vec<Block>) -> Result<(), NextBlockErr> {
        let mut curr: &Block = blocks.first().ok_or(NextBlockErr::NoBlocks)?;
        Block::validate_block(curr)?;
        for i in 0..blocks.len() - 1 {
            let next = blocks.get(i + 1).unwrap();
            Block::validate_block(next)?;
            Block::validate_child(curr, next)?;
            curr = next;
        }
        Ok(())
    }

}

impl std::fmt::Display for Block {
    fn fmt(&self, f: &mut std::fmt::Formatter) -> std::fmt::Result {
        write!(
            f,
            "\
            ================================================\n\
            Index:           {}\n\
            Data:            {}\n\
            Previous Hash:   {}\n\
            Hash:            {}\n\
            ================================================",
            self.idx,
            self.data,
            self.prev_hash,
            self.hash,
        )
        // write!(
        //     f,
        //     "\
        //     ================================================\n\
        //     Block:\n\
        //     Index:           {}\n\
        //     Timestamp:       {}\n\
        //     Data:            {}\n\
        //     Nonce:           {}\n\
        //     Previous Hash:   {}\n\
        //     Hash:            {}\n\
        //     ================================================",
        //     self.idx,
        //     DateTime::from_timestamp(self.timestamp, 0).expect("can convert timestamp"),
        //     self.data,
        //     self.nonce,
        //     self.prev_hash,
        //     self.hash,
        // )
    }
}

// The result of adding a new block to a blockchain network
#[derive(Debug)]
pub enum NextBlockResult {
    ExtendedMain {
        length: usize,
        end_idx: usize,
        end_hash: String,
    },
    ExtendedFork {
        length: usize,
        fork_idx: usize,
        fork_hash: String,
        end_idx: usize,
        end_hash: String,
    },
    NewFork {
        length: usize,
        fork_idx: usize,
        fork_hash: String,
        end_idx: usize,
        end_hash: String,
    }
    /* To-Do:
    Duplicate Block
    */
}

impl std::fmt::Display for NextBlockResult {
    fn fmt(&self, f: &mut std::fmt::Formatter) -> std::fmt::Result {
        match self {
            NextBlockResult::ExtendedMain { length, end_idx, end_hash } => {
                write!(f, "Extended the main chain.\n\
                           \tIts endpoint and length is ({}, {}) and {}.", end_idx, pretty_hex(end_hash), length)
            }
            NextBlockResult::ExtendedFork { length, fork_idx, fork_hash, end_idx,  end_hash} => {
                write!(f,  "Extended an existing fork from the main chain.\n\
                            \tIts forkpoint and length is ({}, {}) and {}.\n\
                            \tIts endpoint is ({}, {}).",
                            fork_idx, pretty_hex(fork_hash), length, end_idx, pretty_hex(end_hash)
                )
            }
            NextBlockResult::NewFork { length, fork_idx, fork_hash, end_idx,  end_hash} => {
                match length {
                    1 => writeln!(f, "Added a single-block fork from the main chain."),
                    _ => writeln!(f, "Added a new fork that branches off an existing fork from the main chain.")
                }?;
                write!( f, "\tIts forkpoint and length is ({}, {}) and {}. \n\
                            \tIts endpoint is ({}, {}).",
                            fork_idx, pretty_hex(fork_hash), length, end_idx, pretty_hex(end_hash)
                )
            }
            // NextBlockErr::Duplicate { block_idx, block_hash,data } => {
            //     write!(f, "Block {} with hash {} and data {} already exists.", block_idx, block_hash, data)
            // }
        }
    }
}

// For validating whether one block is a valid next block for another.
#[derive(Debug, Clone)]
pub enum NextBlockErr {
    DifficultyCheckFailed {
        block_idx: usize,
        hash_binary: String,
        difficulty_prefix: String,
    },
    InconsistentHash {
        block_idx: usize,
        block_hash: String,
        computed_hash: String,
    },
    InvalidIndex {
        block_idx: usize,
        expected_idx: usize
    },
    InvalidChild { // Block has an inconsistent prev_hash and/or index with a specified parent
        block_idx: usize,
        block_prev_hash: String,
        parent_block_idx: usize,
        parent_block_hash: String,
    },
    MissingParent {
        block_parent_idx: usize,
        block_parent_hash: String
    },
<<<<<<< HEAD
    DifferentGenesis {
        block_idx: usize,
        block_hash: String
=======
    Duplicate {
        block_idx: usize,
        block_hash: String,
    },
    UnrelatedGenesis {
        genesis_hash: String
>>>>>>> 6a5c8ffb
    },
    NoBlocks
}

impl std::fmt::Display for NextBlockErr {
    fn fmt(&self, f: &mut std::fmt::Formatter) -> std::fmt::Result {
        match self {
            NextBlockErr::DifficultyCheckFailed { block_idx, hash_binary, difficulty_prefix } => {
                write!(f, "Block {}'s hash {} does not meet the difficulty target {}.", block_idx, hash_binary, difficulty_prefix)
            }
            NextBlockErr::InconsistentHash { block_idx, block_hash, computed_hash } => {
                write!(f, "Block {}'s stored hash {} does not match its computed hash {}.", block_idx, block_hash, computed_hash)
            }
            NextBlockErr::InvalidIndex { block_idx, expected_idx } => {
                write!(f, "Block {} has invalid index, whereas we expected index {}.", block_idx, expected_idx)
            }
            NextBlockErr::InvalidChild { block_idx, block_prev_hash, parent_block_idx, parent_block_hash } => {
                write!(f, "Block {} with prev_hash {} should not be a child of Block {} with hash {}.", block_idx, block_prev_hash, parent_block_idx, parent_block_hash)
            }
            NextBlockErr::MissingParent { block_parent_idx, block_parent_hash } => {
                write!(f, "Block {} is missing its parent {} with hash {} in the chain or forks.", block_parent_idx + 1, block_parent_idx, pretty_hex(block_parent_hash))
            }
<<<<<<< HEAD
            NextBlockErr::DifferentGenesis { block_idx, block_hash }=> {
                write!(f, "Encountered genesis block {} with hash {}, belonging to an entirely different chain.", block_idx, block_hash)
=======
            NextBlockErr::Duplicate {block_idx, block_hash} => {
                write!(f, "Block {} with hash {} is a duplicate, already stored in the main chain or forks.", block_idx, block_hash)
            }
            NextBlockErr::UnrelatedGenesis {genesis_hash} => {
                write!(f, "Block belongs to a chain with a different genesis {}.", pretty_hex(genesis_hash))
>>>>>>> 6a5c8ffb
            }
            NextBlockErr::NoBlocks => {
                write!(f, "Chain or fork is empty.")
            }
        }
    }
}


impl std::error::Error for NextBlockErr {}
<|MERGE_RESOLUTION|>--- conflicted
+++ resolved
@@ -38,11 +38,7 @@
     // Construct a genesis block
     pub fn genesis() -> Block {
       let (idx, data, timestamp, prev_hash, nonce)
-<<<<<<< HEAD
-          = (0, "genesis".to_string(), 1729970180, cryptutil::encode_bytes_to_hex(&cryptutil::ZERO_U32), 0);
-=======
           = (0, "genesis".to_string(), 1730051971, cryptutil::encode_bytes_to_hex(&cryptutil::ZERO_U32), 0);
->>>>>>> 6a5c8ffb
       let hash: String = Self::compute_hash(idx, &data, timestamp, &prev_hash, nonce);
       Block { idx, data, timestamp, prev_hash, nonce, hash }
     }
@@ -317,18 +313,12 @@
         block_parent_idx: usize,
         block_parent_hash: String
     },
-<<<<<<< HEAD
-    DifferentGenesis {
-        block_idx: usize,
-        block_hash: String
-=======
     Duplicate {
         block_idx: usize,
         block_hash: String,
     },
     UnrelatedGenesis {
         genesis_hash: String
->>>>>>> 6a5c8ffb
     },
     NoBlocks
 }
@@ -351,16 +341,11 @@
             NextBlockErr::MissingParent { block_parent_idx, block_parent_hash } => {
                 write!(f, "Block {} is missing its parent {} with hash {} in the chain or forks.", block_parent_idx + 1, block_parent_idx, pretty_hex(block_parent_hash))
             }
-<<<<<<< HEAD
-            NextBlockErr::DifferentGenesis { block_idx, block_hash }=> {
-                write!(f, "Encountered genesis block {} with hash {}, belonging to an entirely different chain.", block_idx, block_hash)
-=======
             NextBlockErr::Duplicate {block_idx, block_hash} => {
                 write!(f, "Block {} with hash {} is a duplicate, already stored in the main chain or forks.", block_idx, block_hash)
             }
             NextBlockErr::UnrelatedGenesis {genesis_hash} => {
                 write!(f, "Block belongs to a chain with a different genesis {}.", pretty_hex(genesis_hash))
->>>>>>> 6a5c8ffb
             }
             NextBlockErr::NoBlocks => {
                 write!(f, "Chain or fork is empty.")
