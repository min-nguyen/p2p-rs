--- conflicted
+++ resolved
@@ -14,11 +14,6 @@
 use log::info;
 use tokio::{io::AsyncBufReadExt, sync::mpsc::{self, UnboundedReceiver}};
 use std::collections::HashSet;
-<<<<<<< HEAD
-
-use crate::{block::NextBlockResult,cryptutil::pretty_hex};
-=======
->>>>>>> 534f9bd4
 
 use super::file;
 use super::cryptutil::pretty_hex;
@@ -166,15 +161,9 @@
 
         match store_block(&mut self.chain, block.clone()) {
             Ok(res) => {
-<<<<<<< HEAD
                 log_event!("Block resulted in update.\n\t\"{}\"", res);
-                if remove_from_pool(&mut self.txn_pool, &block) {
+                if remove_from_pool(&mut self.txns, &block) {
                     log_event!("Deleted mined transaction from the local pool.");
-=======
-                println!("Handled: Block resulted in update.\n\t\"{}\"", res);
-                if remove_from_pool(&mut self.txns, &block) {
-                    info!("Deleted mined transaction from the local pool.");
->>>>>>> 534f9bd4
                 }
                 // Update the state of the main chain
                 match self.chain.handle_block_result(res) {
@@ -207,13 +196,8 @@
             TxnMessage::NewTransaction { txn, .. } => {
                 match Transaction::validate_transaction(&txn) {
                     Ok (()) => {
-<<<<<<< HEAD
-                        self.txn_pool.insert(txn);
+                        self.txns.insert(txn);
                         log_event!("Added new transaction to pool.");
-=======
-                        self.txns.insert(txn);
-                        println!("Action taken. Added new transaction to pool.");
->>>>>>> 534f9bd4
                     }
                     Err (e) => {
                         log_no_event!("Couldn't validate new transaction, due to:\n\t\"{}\"", e);
@@ -277,13 +261,8 @@
         }
         else {
             let txn: Transaction = Transaction::random_transaction(arg.to_string(), swarm::LOCAL_KEYS.clone());
-<<<<<<< HEAD
-            self.txn_pool.insert(txn.clone());
+            self.txns.insert(txn.clone());
             log_event!("Added a new transaction to pool:\n{}", txn);
-=======
-            self.txns.insert(txn.clone());
-            println!("Added the new following transaction to pool: \n{}\t", txn);
->>>>>>> 534f9bd4
             let txn_msg: TxnMessage = TxnMessage::NewTransaction { txn, source: self.swarm.local_peer_id().to_string() };
             swarm::publish_txn_msg(txn_msg.clone(), &mut self.swarm);
             log_event!("Broadcasted a {} to all connected peers.", txn_msg);
