--- conflicted
+++ resolved
@@ -14,11 +14,7 @@
 use tokio::{io::AsyncBufReadExt, sync::mpsc::{self, UnboundedReceiver}};
 
 use super::file;
-<<<<<<< HEAD
-use super::block;
-=======
 use super::block::{self, Chain};
->>>>>>> ed05e891
 use super::message::{Message, TransmitType};
 // use super::swarm_flood::{self as swarm, BlockchainBehaviour};
 use super::swarm_gossip::{self as swarm, BlockchainBehaviour};
@@ -38,12 +34,8 @@
 pub struct Peer {
     from_stdin : tokio::io::Lines<tokio::io::BufReader<tokio::io::Stdin>>,
     from_network_behaviour : UnboundedReceiver<Message>,
-<<<<<<< HEAD
-    swarm : Swarm<BlockchainBehaviour>
-=======
     swarm : Swarm<BlockchainBehaviour>,
     chain : Chain
->>>>>>> ed05e891
 }
 
 impl Peer {
@@ -68,13 +60,8 @@
             if let Some(event) = evt {
                 match event {
                     // Network ChainRequest from a remote user, requiring us to publish a ChainResponse to the network.
-<<<<<<< HEAD
-                    EventType::NetworkEvent(req)
-                        => self.handle_network_event(&req).await,
-=======
                     EventType::NetworkEvent(msg)
                         => self.handle_network_event(&msg).await,
->>>>>>> ed05e891
                     // StdIn Event for a local user command.
                     EventType::StdInputEvent(cmd)
                         => self.handle_stdin_event(&cmd).await
@@ -100,29 +87,6 @@
     }
     // NetworkBehaviour Event for a remote request.
     async fn handle_network_event(&mut self, msg: &Message) {
-<<<<<<< HEAD
-        println!("Received message:\n {:?}", msg);
-        match msg {
-            Message::ChainRequest { sender_peer_id, .. } => {
-                match file::read_local_chain().await {
-                    Ok(chain) => {
-                        println!("Reading from local file ...");
-                        let resp = Message::ChainResponse {
-                            transmit_type: TransmitType::ToOne(sender_peer_id.clone()),
-                            data: chain.clone(),
-                        };
-                        println!("Sent response to {}", sender_peer_id);
-                        swarm::publish_message(resp, &mut  self.swarm).await
-                    }
-                    Err(e) => eprintln!("error fetching local blocks to answer request, {}", e),
-                }
-            },
-            Message::ChainResponse{ data : Chain, ..} => {
-                eprintln!("TO IMPLEMENT: handle_network_event() => ChainResponse.")
-            },
-            Message::NewBlock { data, .. } => {
-                eprintln!("TO IMPLEMENT: handle_network_event() => NewBlock.")
-=======
         println!("Received message:\n {}", msg);
         match msg {
             Message::ChainRequest { sender_peer_id, .. } => {
@@ -148,7 +112,6 @@
                     Err(e) =>
                         println!("Retained current chain and ignored remote peer's new block: {}", e)
                 }
->>>>>>> ed05e891
             }
         }
     }
@@ -163,8 +126,6 @@
            cmd if cmd.starts_with("reset") => {
                 self.handle_cmd_reset()
            }
-<<<<<<< HEAD
-=======
             // `load`, loads a chain from a local file.
             cmd if cmd.starts_with("load") => {
                 self.handle_cmd_load().await
@@ -173,7 +134,6 @@
             cmd if cmd.starts_with("save") => {
                 self.handle_cmd_save().await
             }
->>>>>>> ed05e891
             //`req <all | [peer_id]>`, requiring us to publish a ChainRequest to the network.
             cmd if cmd.starts_with("req") => {
                 let args = cmd.strip_prefix("req").expect("can strip `req`").trim();
@@ -246,11 +206,7 @@
                     sender_peer_id: self.swarm.local_peer_id().to_string(),
                 };
                 println!("Broadcasting request to all");
-<<<<<<< HEAD
-                swarm::publish_message(req, &mut self.swarm).await;
-=======
                 swarm::publish_message(req, &mut self.swarm);
->>>>>>> ed05e891
             }
             peer_id => {
                 let req = Message::ChainRequest {
@@ -258,11 +214,7 @@
                     sender_peer_id: self.swarm.local_peer_id().to_string(),
                 };
                 println!("Broadcasting request for \"{}\"", peer_id);
-<<<<<<< HEAD
-                swarm::publish_message(req, &mut self.swarm).await;
-=======
                 swarm::publish_message(req, &mut self.swarm);
->>>>>>> ed05e891
             }
         }
     }
