--- conflicted
+++ resolved
@@ -62,11 +62,7 @@
       match event {
           GossipsubEvent::Message{propagation_source, message, message_id} => {
                 if let Ok(msg) = serde_json::from_slice::<Message>(&message.data) {
-<<<<<<< HEAD
-                  info!("received {:?} from {:?}", msg, propagation_source);
-=======
                   info!("Received {:?} from {:?}", msg, propagation_source);
->>>>>>> ed05e891
                   match msg {
                            Message::ChainResponse { ref transmit_type, .. }
                          | Message::ChainRequest { ref transmit_type, .. }
@@ -74,20 +70,12 @@
                           match transmit_type {
                               TransmitType::ToOne(target_peer_id) if *target_peer_id == LOCAL_PEER_ID.to_string()
                               => if let Err(e) = self.to_local_peer.send(msg){
-<<<<<<< HEAD
-                                      error!("error sending request via channel, {}", e);
-=======
                                       error!("Error sending message to peer via local channel: {}", e);
->>>>>>> ed05e891
                                  }
                               ,
                               TransmitType::ToAll
                               => if let Err(e) = self.to_local_peer.send(msg){
-<<<<<<< HEAD
-                                      error!("error sending request via channel, {}", e);
-=======
                                       error!("Error sending message to peer via local channel: {}", e);
->>>>>>> ed05e891
                                   }
                               ,
                               _ => info!("Ignoring received message -- not for us.")
@@ -184,11 +172,7 @@
   swarm
 }
 
-<<<<<<< HEAD
-pub async fn publish_message(msg: Message, swarm: &mut Swarm<BlockchainBehaviour>){
-=======
 pub fn publish_message(msg: Message, swarm: &mut Swarm<BlockchainBehaviour>){
->>>>>>> ed05e891
   let json = serde_json::to_string(&msg).expect("can jsonify message");
   let res = swarm
           .behaviour_mut()
@@ -196,11 +180,7 @@
           .publish(BLOCK_TOPIC.clone(), json.as_bytes());
   match res {
     Err(e)   => eprintln!("publish_message() error: {:?}", e),
-<<<<<<< HEAD
-    Ok (msg_id) => info!("publish_message() successful, with msg_id = {}", msg_id)
-=======
     Ok (msg_id) => info!("publish_message() successful msg_id = {}", msg_id)
->>>>>>> ed05e891
   }
 }
 
